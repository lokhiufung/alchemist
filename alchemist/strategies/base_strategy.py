--- conflicted
+++ resolved
@@ -489,17 +489,13 @@
     def get_signals(self) -> dict:
         return {}
     
-<<<<<<< HEAD
     def start_backtesting(self, data_pipeline: BaseDataPipeline, start_date: str, end_date: str, initial_cash: float):
-=======
-    def start_backtesting(self, data_pipeline: BaseDataPipeline, start_date: str, end_date: str):
         from alchemist.managers.backtest_manager import BacktestManager
 
         # turn on the backtesting flag
         self._is_backtesting = True
         self.backtest_manager = BacktestManager(pm=self.pm)
 
->>>>>>> 71362be7
         start_time = time.time()
 
         # set the initial capital of your account
@@ -543,14 +539,8 @@
                     self.backtest_manager.on_bar(gateway, exch, pdt, freq, ts=update['ts'], open_=update['data']['open'], high=update['data']['high'], low=update['data']['low'], close=update['data']['close'], volume=update['data']['volume'])
                 else:
                     raise ValueError(f'Invalid data type for backfilling: {data.freq=}')
-<<<<<<< HEAD
 
         self._logger.info(f'Finished backtesting strategy={self.name} {data_pipeline=}...')
         data_pipeline.stop()
-=======
-        
-        self._logger.info(f'Finished backtesting strategy={self.name} {self.data_pipeline=}...')
-        self.data_pipeline.stop()
->>>>>>> 71362be7
         end_time = time.time()
         self._logger.debug(f'Backtesting time: {(end_time - start_time) / 60:.2f} minutes')